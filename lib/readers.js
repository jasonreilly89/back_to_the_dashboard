--- conflicted
+++ resolved
@@ -95,13 +95,8 @@
   try {
     await fs.access(filePath);
   } catch (err) {
-<<<<<<< HEAD
-    const name = friendlyName || relativePath;
-    throw new Error(`${name} not found for run ${runId}`);
-=======
     const message = friendlyName ? `${friendlyName} not found` : `file not found`;
     throw new Error(`${message}: ${filePath}`);
->>>>>>> decdaab9
   }
   return filePath;
 }
@@ -115,19 +110,6 @@
     center,
     seconds,
   } = options;
-<<<<<<< HEAD
-
-  const parquetPath = await ensureFileExists(runId, 'cpd_ctx.parquet', 'cpd_ctx.parquet');
-  const args = [CPD_EXTRACTOR, '--file', parquetPath, '--mode', mode];
-
-  const safeDownsample = Number.isFinite(downsample) && downsample > 1 ? Math.floor(downsample) : 1;
-  if (safeDownsample > 1) args.push('--downsample', String(safeDownsample));
-  if (threshold !== undefined) args.push('--threshold', String(threshold));
-  if (minSpacing !== undefined) args.push('--min-spacing', String(minSpacing));
-  if (limit !== undefined) args.push('--limit', String(limit));
-  if (center) args.push('--center', String(center));
-  if (seconds !== undefined) args.push('--seconds', String(seconds));
-=======
   const parquetPath = await ensureFileExists(runId, 'cpd_ctx.parquet', 'cpd_ctx.parquet');
   const args = [CPD_EXTRACTOR, '--file', parquetPath, '--mode', mode];
   const safeDownsample = Number.isFinite(downsample) && downsample > 1 ? Math.floor(downsample) : 1;
@@ -149,19 +131,12 @@
   if (seconds !== undefined) {
     args.push('--seconds', String(seconds));
   }
->>>>>>> decdaab9
 
   return new Promise((resolve, reject) => {
     const child = spawn(PYTHON_BIN, args, { stdio: ['ignore', 'pipe', 'pipe'] });
     let stdout = '';
     let stderr = '';
 
-<<<<<<< HEAD
-    child.stdout.on('data', (chunk) => { stdout += chunk; });
-    child.stderr.on('data', (chunk) => { stderr += chunk; });
-    child.on('error', (error) => {
-      reject(new Error(`cpd extractor failed: ${error.message}`));
-=======
     child.stdout.on('data', (chunk) => {
       stdout += chunk;
     });
@@ -170,20 +145,14 @@
     });
     child.on('error', (error) => {
       reject(new Error(`cpd extractor failed to spawn: ${error.message}`));
->>>>>>> decdaab9
     });
     child.on('close', (code) => {
       if (code !== 0) {
         return reject(new Error(`cpd extractor exited with code ${code}: ${stderr.trim()}`));
       }
       try {
-<<<<<<< HEAD
-        const payload = JSON.parse(stdout || 'null');
-        resolve(payload ?? null);
-=======
         const payload = JSON.parse(stdout || 'null') ?? null;
         resolve(payload);
->>>>>>> decdaab9
       } catch (err) {
         reject(new Error(`failed to parse CPD extractor output: ${err.message}`));
       }
@@ -191,36 +160,18 @@
   });
 }
 
-<<<<<<< HEAD
-async function readCpdSeries(runId, opts = {}) {
-  return runCpdExtractor(runId, 'series', opts);
-}
-
-async function readCpdModels(runId, opts = {}) {
-  return runCpdExtractor(runId, 'models', opts);
-=======
 async function readCpdSeries(runId, options = {}) {
   return runCpdExtractor(runId, 'series', options);
 }
 
 async function readCpdModels(runId, options = {}) {
   return runCpdExtractor(runId, 'models', options);
->>>>>>> decdaab9
 }
 
 async function readCpdSummary(runId) {
   return runCpdExtractor(runId, 'summary');
 }
 
-<<<<<<< HEAD
-async function readCpdEvents(runId, opts = {}) {
-  return runCpdExtractor(runId, 'events', opts);
-}
-
-async function readCpdWindow(runId, opts = {}) {
-  const { timestamp, seconds = 60 } = opts;
-  if (!timestamp) throw new Error('timestamp query parameter required');
-=======
 async function readCpdEvents(runId, options = {}) {
   return runCpdExtractor(runId, 'events', options);
 }
@@ -230,7 +181,6 @@
   if (!timestamp) {
     throw new Error('timestamp query parameter required');
   }
->>>>>>> decdaab9
   const payload = await runCpdExtractor(runId, 'window', { center: timestamp, seconds });
 
   const center = new Date(timestamp);
@@ -244,11 +194,6 @@
   const trades = await readTrades(runId, { limit: 1000, offset: 0 }).catch(() => []);
 
   const filterByWindow = (rows) => rows.filter((row) => {
-<<<<<<< HEAD
-    if (!row || !row.timestamp) return false;
-    const ts = new Date(row.timestamp);
-    if (Number.isNaN(ts.getTime())) return false;
-=======
     if (!row || !row.timestamp) {
       return false;
     }
@@ -256,7 +201,6 @@
     if (Number.isNaN(ts.getTime())) {
       return false;
     }
->>>>>>> decdaab9
     return Math.abs(ts.getTime() - center.getTime()) <= halfWindowMs;
   });
 
