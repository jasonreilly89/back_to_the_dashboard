--- conflicted
+++ resolved
@@ -95,18 +95,12 @@
   try {
     await fs.access(filePath);
   } catch (err) {
-<<<<<<< HEAD
-    const name = friendlyName || relativePath;
-    throw new Error(`${name} not found for run ${runId}`);
-=======
     const message = friendlyName ? `${friendlyName} not found` : `file not found`;
     throw new Error(`${message}: ${filePath}`);
->>>>>>> d29099d1
   }
   return filePath;
 }
 
-<<<<<<< HEAD
 async function runCpdExtractor(runId, mode, options = {}) {
   const {
     downsample = 1,
@@ -116,38 +110,33 @@
     center,
     seconds,
   } = options;
-
-  const parquetPath = await ensureFileExists(runId, 'cpd_ctx.parquet', 'cpd_ctx.parquet');
-  const args = [CPD_EXTRACTOR, '--file', parquetPath, '--mode', mode];
-
-  const safeDownsample = Number.isFinite(downsample) && downsample > 1 ? Math.floor(downsample) : 1;
-  if (safeDownsample > 1) args.push('--downsample', String(safeDownsample));
-  if (threshold !== undefined) args.push('--threshold', String(threshold));
-  if (minSpacing !== undefined) args.push('--min-spacing', String(minSpacing));
-  if (limit !== undefined) args.push('--limit', String(limit));
-  if (center) args.push('--center', String(center));
-  if (seconds !== undefined) args.push('--seconds', String(seconds));
-=======
-async function runCpdExtractor(runId, mode, { downsample = 1 } = {}) {
   const parquetPath = await ensureFileExists(runId, 'cpd_ctx.parquet', 'cpd_ctx.parquet');
   const args = [CPD_EXTRACTOR, '--file', parquetPath, '--mode', mode];
   const safeDownsample = Number.isFinite(downsample) && downsample > 1 ? Math.floor(downsample) : 1;
   if (safeDownsample > 1) {
     args.push('--downsample', String(safeDownsample));
   }
->>>>>>> d29099d1
+  if (threshold !== undefined) {
+    args.push('--threshold', String(threshold));
+  }
+  if (minSpacing !== undefined) {
+    args.push('--min-spacing', String(minSpacing));
+  }
+  if (limit !== undefined) {
+    args.push('--limit', String(limit));
+  }
+  if (center) {
+    args.push('--center', String(center));
+  }
+  if (seconds !== undefined) {
+    args.push('--seconds', String(seconds));
+  }
 
   return new Promise((resolve, reject) => {
     const child = spawn(PYTHON_BIN, args, { stdio: ['ignore', 'pipe', 'pipe'] });
     let stdout = '';
     let stderr = '';
 
-<<<<<<< HEAD
-    child.stdout.on('data', (chunk) => { stdout += chunk; });
-    child.stderr.on('data', (chunk) => { stderr += chunk; });
-    child.on('error', (error) => {
-      reject(new Error(`cpd extractor failed: ${error.message}`));
-=======
     child.stdout.on('data', (chunk) => {
       stdout += chunk;
     });
@@ -156,20 +145,14 @@
     });
     child.on('error', (error) => {
       reject(new Error(`cpd extractor failed to spawn: ${error.message}`));
->>>>>>> d29099d1
     });
     child.on('close', (code) => {
       if (code !== 0) {
         return reject(new Error(`cpd extractor exited with code ${code}: ${stderr.trim()}`));
       }
       try {
-<<<<<<< HEAD
-        const payload = JSON.parse(stdout || 'null');
-        resolve(payload ?? null);
-=======
         const payload = JSON.parse(stdout || 'null') ?? null;
         resolve(payload);
->>>>>>> d29099d1
       } catch (err) {
         reject(new Error(`failed to parse CPD extractor output: ${err.message}`));
       }
@@ -177,35 +160,27 @@
   });
 }
 
-<<<<<<< HEAD
-async function readCpdSeries(runId, opts = {}) {
-  return runCpdExtractor(runId, 'series', opts);
-}
-
-async function readCpdModels(runId, opts = {}) {
-  return runCpdExtractor(runId, 'models', opts);
-=======
-async function readCpdSeries(runId, { downsample } = {}) {
-  return runCpdExtractor(runId, 'series', { downsample });
-}
-
-async function readCpdModels(runId, { downsample } = {}) {
-  return runCpdExtractor(runId, 'models', { downsample });
->>>>>>> d29099d1
+async function readCpdSeries(runId, options = {}) {
+  return runCpdExtractor(runId, 'series', options);
+}
+
+async function readCpdModels(runId, options = {}) {
+  return runCpdExtractor(runId, 'models', options);
 }
 
 async function readCpdSummary(runId) {
   return runCpdExtractor(runId, 'summary');
 }
 
-<<<<<<< HEAD
-async function readCpdEvents(runId, opts = {}) {
-  return runCpdExtractor(runId, 'events', opts);
-}
-
-async function readCpdWindow(runId, opts = {}) {
-  const { timestamp, seconds = 60 } = opts;
-  if (!timestamp) throw new Error('timestamp query parameter required');
+async function readCpdEvents(runId, options = {}) {
+  return runCpdExtractor(runId, 'events', options);
+}
+
+async function readCpdWindow(runId, options = {}) {
+  const { timestamp, seconds = 60 } = options;
+  if (!timestamp) {
+    throw new Error('timestamp query parameter required');
+  }
   const payload = await runCpdExtractor(runId, 'window', { center: timestamp, seconds });
 
   const center = new Date(timestamp);
@@ -219,9 +194,13 @@
   const trades = await readTrades(runId, { limit: 1000, offset: 0 }).catch(() => []);
 
   const filterByWindow = (rows) => rows.filter((row) => {
-    if (!row || !row.timestamp) return false;
+    if (!row || !row.timestamp) {
+      return false;
+    }
     const ts = new Date(row.timestamp);
-    if (Number.isNaN(ts.getTime())) return false;
+    if (Number.isNaN(ts.getTime())) {
+      return false;
+    }
     return Math.abs(ts.getTime() - center.getTime()) <= halfWindowMs;
   });
 
@@ -245,8 +224,6 @@
   return { path: outPath };
 }
 
-=======
->>>>>>> d29099d1
 module.exports = {
   RUNS_ROOT,
   listRuns,
@@ -257,10 +234,7 @@
   readCpdSeries,
   readCpdModels,
   readCpdSummary,
-<<<<<<< HEAD
   readCpdEvents,
   readCpdWindow,
   saveCpdClip,
-=======
->>>>>>> d29099d1
 };