--- conflicted
+++ resolved
@@ -35,13 +35,9 @@
   { method: 'GET', path: '/api/runs/:id/cpd/series', description: 'Stream CPD context series (cp_prob, runlen)' },
   { method: 'GET', path: '/api/runs/:id/cpd/models', description: 'Stream CPD model posterior series' },
   { method: 'GET', path: '/api/runs/:id/cpd/summary', description: 'Aggregate CPD metrics for a run' },
-<<<<<<< HEAD
-  { method: 'GET', path: '/api/runs/:id/cpd/widgets', description: 'Return widget payloads for CPD visualisations' },
-=======
   { method: 'GET', path: '/api/runs/:id/cpd/events', description: 'List detected change-point events' },
   { method: 'GET', path: '/api/runs/:id/cpd/event_window', description: 'Return data slice around a change-point' },
   { method: 'POST', path: '/api/runs/:id/cpd/clip', description: 'Persist a change-point clip payload' },
->>>>>>> 723a916e
   { method: 'GET', path: '/api/latest-run', description: 'Return most recent run summary' },
   { method: 'GET', path: '/api/logs', description: 'Browse raw pipeline log files' },
   { method: 'GET', path: '/api/autotune', description: 'Summarize autotune sweep logs' },
@@ -823,40 +819,6 @@
   }
 });
 
-<<<<<<< HEAD
-app.get('/api/runs/:runId/cpd/widgets', async (req, res) => {
-  try {
-    const downsample = Number.parseInt(req.query.downsample, 10);
-    const [series, models, summary] = await Promise.all([
-      readers.readCpdSeries(req.params.runId, { downsample }),
-      readers.readCpdModels(req.params.runId, { downsample }),
-      readers.readCpdSummary(req.params.runId),
-    ]);
-
-    const priceOverlay = Array.isArray(series)
-      ? series.map((row) => ({
-          timestamp: row.timestamp,
-          cp_prob: row.cp_prob ?? null,
-          runlen_expect: row.runlen_expect ?? row.expected_runlen ?? null,
-          runlen_map: row.runlen_map ?? null,
-        }))
-      : [];
-
-    const runlenCurve = priceOverlay.map((row) => ({
-      timestamp: row.timestamp,
-      runlen_map: row.runlen_map,
-      runlen_expect: row.runlen_expect,
-    }));
-
-    res.json({
-      summary,
-      priceOverlay,
-      runlenCurve,
-      modelStack: Array.isArray(models) ? models : [],
-    });
-  } catch (e) {
-    res.status(404).json({ error: 'cpd widgets unavailable', detail: String(e) });
-=======
 app.get('/api/runs/:runId/cpd/events', async (req, res) => {
   try {
     const threshold = req.query.threshold !== undefined ? Number(req.query.threshold) : undefined;
@@ -888,7 +850,6 @@
     res.json({ saved: true, path: result.path });
   } catch (e) {
     res.status(500).json({ error: 'failed to save clip', detail: String(e) });
->>>>>>> 723a916e
   }
 });
 
