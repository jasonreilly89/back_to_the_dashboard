--- conflicted
+++ resolved
@@ -35,13 +35,10 @@
   { method: 'GET', path: '/api/runs/:id/cpd/series', description: 'Stream CPD context series (cp_prob, runlen)' },
   { method: 'GET', path: '/api/runs/:id/cpd/models', description: 'Stream CPD model posterior series' },
   { method: 'GET', path: '/api/runs/:id/cpd/summary', description: 'Aggregate CPD metrics for a run' },
-<<<<<<< HEAD
+  { method: 'GET', path: '/api/runs/:id/cpd/widgets', description: 'Return widget payloads for CPD visualisations' },
   { method: 'GET', path: '/api/runs/:id/cpd/events', description: 'List detected change-point events' },
   { method: 'GET', path: '/api/runs/:id/cpd/event_window', description: 'Return data slice around a change-point' },
   { method: 'POST', path: '/api/runs/:id/cpd/clip', description: 'Persist a change-point clip payload' },
-=======
-  { method: 'GET', path: '/api/runs/:id/cpd/widgets', description: 'Return widget payloads for CPD visualisations' },
->>>>>>> d29099d1
   { method: 'GET', path: '/api/latest-run', description: 'Return most recent run summary' },
   { method: 'GET', path: '/api/logs', description: 'Browse raw pipeline log files' },
   { method: 'GET', path: '/api/autotune', description: 'Summarize autotune sweep logs' },
@@ -823,7 +820,6 @@
   }
 });
 
-<<<<<<< HEAD
 app.get('/api/runs/:runId/cpd/events', async (req, res) => {
   try {
     const threshold = req.query.threshold !== undefined ? Number(req.query.threshold) : undefined;
@@ -855,7 +851,9 @@
     res.json({ saved: true, path: result.path });
   } catch (e) {
     res.status(500).json({ error: 'failed to save clip', detail: String(e) });
-=======
+  }
+});
+
 app.get('/api/runs/:runId/cpd/widgets', async (req, res) => {
   try {
     const downsample = Number.parseInt(req.query.downsample, 10);
@@ -888,7 +886,9 @@
     });
   } catch (e) {
     res.status(404).json({ error: 'cpd widgets unavailable', detail: String(e) });
->>>>>>> d29099d1
+  }
+});
+
   }
 });
 
